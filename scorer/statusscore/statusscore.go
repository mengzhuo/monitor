package statusscore

import (
	"context"
	"database/sql"
	"encoding/json"
	"time"

	"go.ntppool.org/common/logger"
	apiv2 "go.ntppool.org/monitor/gen/monitor/v2"
	"go.ntppool.org/monitor/ntpdb"
	"go.ntppool.org/monitor/scorer/score"
)

type StatusScorer struct{}

func NewScorer() *StatusScorer {
	return &StatusScorer{}
}

<<<<<<< HEAD
func (s *StatusScorer) Score(server *ntpdb.Server, status *apiv2.ServerStatus) (*score.Score, error) {
	score, err := s.calc(server, status)
	return score, err
}

func (s *StatusScorer) calc(server *ntpdb.Server, status *apiv2.ServerStatus) (*score.Score, error) {

	attributeStr := sql.NullString{}

	if status.Leap > 0 || len(status.Error) > 0 {
		log := logger.Setup()
		log.Debug("Got attributes", "status", status)
		attributes := ntpdb.LogScoreAttributes{
			Leap:  int8(status.Leap),
			Error: status.Error,
		}
		b, err := json.Marshal(attributes)
		if err != nil {
			log.Warn("could not marshal attributes", "attributes", attributes, "err", err)
		}
		attributeStr.String = string(b)
		attributeStr.Valid = true
	}
=======
func (s *StatusScorer) Score(ctx context.Context, server *ntpdb.Server, status *pb.ServerStatus) (*score.Score, error) {
	score, err := s.calc(ctx, server, status)
	return score, err
}

func (s *StatusScorer) calc(ctx context.Context, server *ntpdb.Server, status *pb.ServerStatus) (*score.Score, error) {
	log := logger.FromContext(ctx)
>>>>>>> e5666d8b

	sc := score.Score{}

	sc.ServerID = server.ID
<<<<<<< HEAD
	sc.Ts = status.Ts.AsTime()
	sc.Offset = sql.NullFloat64{Float64: status.Offset.AsDuration().Seconds(), Valid: true}
	sc.Rtt = sql.NullInt32{Int32: int32(status.Rtt.AsDuration().Microseconds()), Valid: true}
	sc.Attributes = attributeStr
=======
	sc.Ts = status.TS.AsTime()
	if status.Offset != nil {
		sc.Offset = sql.NullFloat64{Float64: status.Offset.AsDuration().Seconds(), Valid: true}
	} else {
		sc.Offset = sql.NullFloat64{Valid: false}
	}
	sc.Rtt = sql.NullInt32{Int32: int32(status.RTT.AsDuration().Microseconds()), Valid: true}
>>>>>>> e5666d8b

	sc.HasMaxScore = false

	step := 0.0

	if status.NoResponse {
		step = -5
	} else if status.Stratum == 0 && status.Error == "RATE" {
		step = -3.5
	} else if status.Stratum == 0 && (status.Error == "RSTR" || status.Error == "DENY") {
		step = -10
		sc.HasMaxScore = true
		sc.MaxScore = -50
	} else if status.Stratum == 0 && (status.Error == "" || status.Error == "untrusted zero offset") {
		step = -2
		sc.MaxScore = 5
		sc.HasMaxScore = true
		if status.Error == "" {
			status.Error = "unexpected stratum 0"
		}
	} else if len(status.Error) > 0 || status.Offset == nil {
		step = -4 // what errors would this be that have a response but aren't RATE?
	} else {
		offsetAbs := status.AbsoluteOffset()
		if *offsetAbs > 3*time.Second || status.Stratum >= 8 {
			step = -4
			if *offsetAbs > 3*time.Second {
				sc.HasMaxScore = true
				sc.MaxScore = -20
			}
		} else if *offsetAbs > 750*time.Millisecond {
			step = -2
		} else if *offsetAbs > 75*time.Millisecond {
			step = -4*offsetAbs.Seconds() + 1
		} else {
			step = 1
		}
	}

	sc.Step = step

	attributeStr := sql.NullString{}

	if status.Leap > 0 || len(status.Error) > 0 {
		log.Debug("Got attributes", "status", status)
		attributes := ntpdb.LogScoreAttributes{
			Leap:  int8(status.Leap),
			Error: status.Error,
		}
		b, err := json.Marshal(attributes)
		if err != nil {
			log.Warn("could not marshal attributes", "attributes", attributes, "err", err)
		}
		attributeStr.String = string(b)
		attributeStr.Valid = true
	}
	sc.Attributes = attributeStr

	return &sc, nil
}<|MERGE_RESOLUTION|>--- conflicted
+++ resolved
@@ -7,6 +7,7 @@
 	"time"
 
 	"go.ntppool.org/common/logger"
+
 	apiv2 "go.ntppool.org/monitor/gen/monitor/v2"
 	"go.ntppool.org/monitor/ntpdb"
 	"go.ntppool.org/monitor/scorer/score"
@@ -18,57 +19,24 @@
 	return &StatusScorer{}
 }
 
-<<<<<<< HEAD
-func (s *StatusScorer) Score(server *ntpdb.Server, status *apiv2.ServerStatus) (*score.Score, error) {
-	score, err := s.calc(server, status)
-	return score, err
-}
-
-func (s *StatusScorer) calc(server *ntpdb.Server, status *apiv2.ServerStatus) (*score.Score, error) {
-
-	attributeStr := sql.NullString{}
-
-	if status.Leap > 0 || len(status.Error) > 0 {
-		log := logger.Setup()
-		log.Debug("Got attributes", "status", status)
-		attributes := ntpdb.LogScoreAttributes{
-			Leap:  int8(status.Leap),
-			Error: status.Error,
-		}
-		b, err := json.Marshal(attributes)
-		if err != nil {
-			log.Warn("could not marshal attributes", "attributes", attributes, "err", err)
-		}
-		attributeStr.String = string(b)
-		attributeStr.Valid = true
-	}
-=======
-func (s *StatusScorer) Score(ctx context.Context, server *ntpdb.Server, status *pb.ServerStatus) (*score.Score, error) {
+func (s *StatusScorer) Score(ctx context.Context, server *ntpdb.Server, status *apiv2.ServerStatus) (*score.Score, error) {
 	score, err := s.calc(ctx, server, status)
 	return score, err
 }
 
-func (s *StatusScorer) calc(ctx context.Context, server *ntpdb.Server, status *pb.ServerStatus) (*score.Score, error) {
+func (s *StatusScorer) calc(ctx context.Context, server *ntpdb.Server, status *apiv2.ServerStatus) (*score.Score, error) {
 	log := logger.FromContext(ctx)
->>>>>>> e5666d8b
 
 	sc := score.Score{}
 
 	sc.ServerID = server.ID
-<<<<<<< HEAD
 	sc.Ts = status.Ts.AsTime()
-	sc.Offset = sql.NullFloat64{Float64: status.Offset.AsDuration().Seconds(), Valid: true}
-	sc.Rtt = sql.NullInt32{Int32: int32(status.Rtt.AsDuration().Microseconds()), Valid: true}
-	sc.Attributes = attributeStr
-=======
-	sc.Ts = status.TS.AsTime()
 	if status.Offset != nil {
 		sc.Offset = sql.NullFloat64{Float64: status.Offset.AsDuration().Seconds(), Valid: true}
 	} else {
 		sc.Offset = sql.NullFloat64{Valid: false}
 	}
-	sc.Rtt = sql.NullInt32{Int32: int32(status.RTT.AsDuration().Microseconds()), Valid: true}
->>>>>>> e5666d8b
+	sc.Rtt = sql.NullInt32{Int32: int32(status.Rtt.AsDuration().Microseconds()), Valid: true}
 
 	sc.HasMaxScore = false
 
